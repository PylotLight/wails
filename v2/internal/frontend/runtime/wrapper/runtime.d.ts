interface Position {
    x: number;
    y: number;
}

interface Size {
    w: number;
    h: number;
}

interface RGBA {
    r,
    g,
    b,
    a: number;
}


interface runtime {
    EventsEmit(eventName: string, data?: any): void;

    EventsOn(eventName: string, callback: (data?: any) => void): void;

    EventsOnMultiple(eventName: string, callback: (data?: any) => void, maxCallbacks: number): void;

    EventsOnce(eventName: string, callback: (data?: any) => void): void;

    LogTrace(message: string): void;

    LogDebug(message: string): void;

    LogError(message: string): void;

    LogFatal(message: string): void;

    LogInfo(message: string): void;

    LogWarning(message: string): void;

    WindowReload(): void;

    WindowCenter(): void

    WindowSetTitle(title: string): void

    WindowFullscreen(): void

    WindowUnFullscreen(): void

    WindowSetSize(width: number, height: number): Promise<Size>

    WindowGetSize(): Promise<Size>

    WindowSetMaxSize(width: number, height: number): void

    WindowSetMinSize(width: number, height: number): void

    WindowSetPosition(x: number, y: number): void

    WindowGetPosition(): Promise<Position>

    WindowHide(): void

    WindowShow(): void

    WindowMaximise(): void

    WindowUnmaximise(): void

    WindowMinimise(): void

    WindowUnminimise(): void

    WindowSetRGBA(rgba: RGBA): void;

<<<<<<< HEAD
    WindowClose(): void

    BrowserOpenURL(): void
=======
    Quit(): void
>>>>>>> 7fdbb037
}

declare global {
    interface Window {
        runtime: runtime;
    }
}

export { };<|MERGE_RESOLUTION|>--- conflicted
+++ resolved
@@ -71,15 +71,11 @@
 
     WindowUnminimise(): void
 
-    WindowSetRGBA(rgba: RGBA): void;
-
-<<<<<<< HEAD
-    WindowClose(): void
+    WindowSetRGBA(rgba: RGBA): void
 
     BrowserOpenURL(): void
-=======
+
     Quit(): void
->>>>>>> 7fdbb037
 }
 
 declare global {
