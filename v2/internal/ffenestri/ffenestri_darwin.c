--- conflicted
+++ resolved
@@ -25,7 +25,6 @@
 #define STREQ(a,b) strcmp(a, b) == 0
 #define STRCOPY(a) concat(a, "")
 #define MEMFREE(input) free((void*)input); input = NULL;
-#define FREE_IF_NOT_NULL(input) if( input != NULL ) { MEMFREE(input); }
 
 #define ON_MAIN_THREAD(str) dispatch( ^{ str; } )
 #define MAIN_WINDOW_CALL(str) msg(app->mainWindow, s((str)))
@@ -316,20 +315,13 @@
 	id contextMenu = (id)hashmap_get(&contextMenuMap, (char*)contextMenuID, strlen(contextMenuID));
 
 	if( contextMenu == NULL ) {
-<<<<<<< HEAD
-	    Debug(app, "Context menu id '%s' does not exist! Available menu ids:", contextMenuID);
-        MEMFREE(contextMenuID);
-=======
 		printf("No context menu called '%s'. Available:", contextMenuID);
->>>>>>> 937f0f77
 		dumpHashmap("contextMenuMap", &contextMenuMap);
 
         // Free menu id
         MEMFREE(contextMenuID);
 		return;
 	}
-    // Free menu id
-    MEMFREE(contextMenuID);
 
     // Free menu id
     MEMFREE(contextMenuID);
@@ -828,16 +820,7 @@
     return -1;
 }
 
-int freeNSMenu(void *const context, struct hashmap_element_s *const e) {
-    msg(e->data, s("dealloc"));
-    return -1;
-}
-
 void destroyMenu(struct Application *app) {
-
-    if( app->menuAsJSON == NULL ) {
-        return;
-    }
 
 	// Free menu item hashmap
 	hashmap_destroy(&menuItemMapForApplicationMenu);
@@ -852,15 +835,7 @@
 	//Free radio groups hashmap
 	hashmap_destroy(&radioGroupMapForApplicationMenu);
 
-<<<<<<< HEAD
-    // Remove the Application Menu
-    id menubar = msg(msg(c("NSApplication"), s("sharedApplication")), s("mainMenu"));
-    msg(menubar, s("dealloc"));
-
-    // Release processed menu
-=======
 	// Release processed menu
->>>>>>> 937f0f77
 	if( app->processedMenu != NULL) {
 		json_delete(app->processedMenu);
 		app->processedMenu = NULL;
@@ -892,22 +867,14 @@
 	//Free radio groups hashmap
 	hashmap_destroy(&radioGroupMapForContextMenus);
 
-<<<<<<< HEAD
-	// Free context menus
-=======
     // Free context menus
->>>>>>> 937f0f77
     if( hashmap_num_entries(&contextMenuMap) > 0 ) {
         if (0!=hashmap_iterate_pairs(&contextMenuMap, freeNSMenu, NULL)) {
             Fatal(app, "failed to deallocate hashmap entries!");
         }
     }
 
-<<<<<<< HEAD
-	//Free context menu map
-=======
     //Free context menu map
->>>>>>> 937f0f77
 	hashmap_destroy(&contextMenuMap);
 
     // Destroy processed Context Menus
@@ -939,12 +906,6 @@
 	//Free radio groups hashmap
 	hashmap_destroy(&radioGroupMapForTrayMenu);
 
-<<<<<<< HEAD
-	// Free the menu
-    msg(app->statusItem, s("dealloc"));
-	
-=======
->>>>>>> 937f0f77
 	// Release processed tray
 	if( app->processedTrayMenu != NULL) {
 		json_delete(app->processedTrayMenu);
@@ -1471,8 +1432,7 @@
 	id mainWindow = ALLOC("NSWindow");
 	mainWindow = msg(mainWindow, s("initWithContentRect:styleMask:backing:defer:"),
 		  CGRectMake(0, 0, app->width, app->height), app->decorations, NSBackingStoreBuffered, NO);
-	msg(mainWindow, s(""
-                   "autorelease"));
+	msg(mainWindow, s("autorelease"));
 
 	// Set Appearance
 	if( app->appearance != NULL ) {
@@ -1509,6 +1469,12 @@
   return item;
 }
 
+id createMenuItemNoAutorelease( id title, const char *action, const char *key) {
+  id item = ALLOC("NSMenuItem");
+  msg(item, s("initWithTitle:action:keyEquivalent:"), title, s(action), str(key));
+  return item;
+}
+
 id createMenu(id title) {
   id menu = ALLOC("NSMenu");
   msg(menu, s("initWithTitle:"), title);
@@ -1532,7 +1498,7 @@
 void createDefaultAppMenu(id parentMenu) {
 // App Menu
   id appName = msg(msg(c("NSProcessInfo"), s("processInfo")), s("processName"));
-  id appMenuItem = createMenuItem(appName, NULL, "");
+  id appMenuItem = createMenuItemNoAutorelease(appName, NULL, "");
   id appMenu = createMenu(appName);
 
   msg(appMenuItem, s("setSubmenu:"), appMenu);
@@ -1557,7 +1523,7 @@
 
 void createDefaultEditMenu(id parentMenu) {
   // Edit Menu
-  id editMenuItem = createMenuItem(str("Edit"), NULL, "");
+  id editMenuItem = createMenuItemNoAutorelease(str("Edit"), NULL, "");
   id editMenu = createMenu(str("Edit"));
 
   msg(editMenuItem, s("setSubmenu:"), editMenu);
@@ -1974,7 +1940,7 @@
 	  name = menuNameNode->string_;
 	}
 
-	id thisMenuItem = createMenuItem(str(name), NULL, "");
+	id thisMenuItem = createMenuItemNoAutorelease(str(name), NULL, "");
 	id thisMenu = createMenu(str(name));
 
 	msg(thisMenuItem, s("setSubmenu:"), thisMenu);
@@ -2017,24 +1983,6 @@
 	  // Check if there are modifiers
 	  JsonNode *modifiersList = json_find_member(accelerator, "Modifiers");
 	  if ( modifiersList != NULL ) {
-<<<<<<< HEAD
-          // Allocate an array of strings
-          int noOfModifiers = json_array_length(modifiersList);
-          if (noOfModifiers > 0) {
-              modifiers = malloc(sizeof(const char *) * (noOfModifiers + 1));
-              JsonNode *modifier;
-              int count = 0;
-              // Iterate the modifiers and save a reference to them in our new array
-              json_foreach(modifier, modifiersList) {
-                  // Get modifier name
-                  modifiers[count] = modifier->string_;
-                  count++;
-              }
-              // Null terminate the modifier list
-              modifiers[count] = NULL;
-          }
-      }
-=======
 		// Allocate an array of strings
 		int noOfModifiers = json_array_length(modifiersList);
 
@@ -2053,7 +2001,6 @@
 			modifiers[count] = NULL;
 		  }
 	  }
->>>>>>> 937f0f77
   }
 
 
@@ -2149,10 +2096,6 @@
 	// Copy the memberList
 	char *newMemberList = (char *)malloc(arrayLength);
 	memcpy(newMemberList, memberList, arrayLength);
-<<<<<<< HEAD
-
-=======
->>>>>>> 937f0f77
 	// add group to each member of group
 	hashmap_put(radioGroupMap, member->string_, strlen(member->string_), newMemberList);
   }
@@ -2166,8 +2109,6 @@
 
 	// Create a new menu bar
 	id menubar = createMenu(str(""));
-
-	printf("\n\nmenubar = %p\n\n", menubar);
 
 	// Parse the processed menu json
 	app->processedMenu = json_decode(app->menuAsJSON);
@@ -2191,7 +2132,6 @@
 	parseMenu(app, menubar, menuData, &menuItemMapForApplicationMenu,
 	"checkboxMenuCallbackForApplicationMenu:", "radioMenuCallbackForApplicationMenu:", "menuCallbackForApplicationMenu:");
 
-	printf("\n\nmenubar = %p\n\n", menubar);
 	// Create the radiogroup cache
 	JsonNode *radioGroups = json_find_member(app->processedMenu, "RadioGroups");
 	if( radioGroups == NULL ) {
@@ -2199,7 +2139,6 @@
 		Fatal(app, "Unable to find RadioGroups data: %s", app->processedMenu);
 		return;
 	}
-	printf("\n\nmenubar = %p\n\n", menubar);
 
 	// Iterate radio groups
 	JsonNode *radioGroup;
@@ -2207,7 +2146,6 @@
 		// Get item label
 		processRadioGroup(radioGroup, &menuItemMapForApplicationMenu, &radioGroupMapForApplicationMenu);
 	}
-	printf("\n\nmenubar = %p\n\n", menubar);
 
 	// Apply the menu bar
 	msg(msg(c("NSApplication"), s("sharedApplication")), s("setMainMenu:"), menubar);
@@ -2276,6 +2214,7 @@
 		hashmap_put(&contextMenuMap, (char*)contextMenu->key, strlen(contextMenu->key), menu);
 	}
 
+	dumpContextMenus(app);
 }
 
 void parseTrayData(struct Application *app) {
@@ -2342,6 +2281,12 @@
 		processRadioGroup(radioGroup, &menuItemMapForTrayMenu, &radioGroupMapForTrayMenu);
 	}
 
+
+//     msg(statusBarButton, s("setImage:"),
+//        msg(c("NSImage"), s("imageNamed:"),
+//          msg(c("NSString"), s("stringWithUTF8String:"), tray->icon)));
+
+
 	msg(statusItem, s("setMenu:"), traymenu);
  }
 
@@ -2360,6 +2305,8 @@
 
 void UpdateContextMenus(struct Application *app, const char *contextMenusAsJSON) {
 	ON_MAIN_THREAD (
+
+		dumpContextMenus(app);
 
 		// Free up memory
 		destroyContextMenus(app);
