--- conflicted
+++ resolved
@@ -1,8 +1,4 @@
 package cmd
 
 // Version - Wails version
-<<<<<<< HEAD
-const Version = "v0.18.1"
-=======
-const Version = "v0.18.2"
->>>>>>> f453be12
+const Version = "v0.18.2"