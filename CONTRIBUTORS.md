# Contributors

Wails is what it is because of the time and effort given by these great people. A huge thank you to each and every one!

  * [Dustin Krysak](https://wiki.ubuntu.com/bashfulrobot)
  * [Qais Patankar](https://github.com/qaisjp)
  * [Anthony Lee](https://github.com/alee792)
  * [Adrian Lanzafame](https://github.com/lanzafame)
  * [Mattn](https://github.com/mattn)
  * [0xflotus](https://github.com/0xflotus)
  * [Michael D Henderson](https://github.com/mdhender)
  * [fred2104](https://github.com/fishfishfish2104)
  * [intelwalk](https://github.com/intelwalk)
  * [Mark Stenglein](https://github.com/ocelotsloth)
  * [admin_3.exe](https://github.com/bh90210)
  * [iceleo-com](https://github.com/iceleo-com)
  * [fallendusk](https://github.com/fallendusk)
  * [Nikolai Zimmermann](https://github.com/Chronophylos)
  * [Toyam Cox](https://github.com/Vaelatern)
  * [Robin Eklind](https://github.com/mewmew)
  * [Kris Raney](https://github.com/kraney)
  * [Jack Mordaunt](https://github.com/JackMordaunt)
  * [Michael Hipp](https://github.com/MichaelHipp)
  * [Travis McLane](https://github.com/tmclane)
  * [Reuben Thomas-Davis](https://github.com/Rested)
  * [Jarek](https://github.com/Jarek-SRT)
  * [Konez2k](https://github.com/konez2k)
  * [msms](https://github.com/sayuthisobri)
  * [dedo1911](https://github.com/dedo1911)
  * [Florian Didron](https://github.com/fdidron)
  * [Christopher Murphy](https://github.com/Splode)
  * [Zámbó, Levente](https://github.com/Lyimmi)
  * [artem](https://github.com/Unix4ever)
  * [Tim Kipp](https://github.com/timkippdev)
  * [Dmitry Gomzyakov](https://github.com/kyoto44)
  * [Arthur Wiebe](https://github.com/artooro)
  * [Ilgıt Yıldırım](https://github.com/ilgityildirim)
  * [Altynbek](https://github.com/gelleson)
  * [Kyle](https://github.com/kmuchmore)
  * [Balakrishna Prasad Ganne](https://github.com/aayush420)
  * [Charaf Rezrazi](https://github.com/Rezrazi)
  * [misitebao](https://github.com/misitebao)
<<<<<<< HEAD
  * [Elie Grenon](https://github.com/DrunkenPoney)
  * [SophieAu](https://github.com/SophieAu)
  * [Alexander Matviychuk](https://github.com/alexmat)
  * [RH12503](https://github.com/RH12503) 
  * [hi019](https://github.com/hi019)
  
=======
  * [Elie Grenon](https://github.com/DrunkenPoney)
>>>>>>> 8ddc3e95
<|MERGE_RESOLUTION|>--- conflicted
+++ resolved
@@ -40,13 +40,9 @@
   * [Balakrishna Prasad Ganne](https://github.com/aayush420)
   * [Charaf Rezrazi](https://github.com/Rezrazi)
   * [misitebao](https://github.com/misitebao)
-<<<<<<< HEAD
   * [Elie Grenon](https://github.com/DrunkenPoney)
   * [SophieAu](https://github.com/SophieAu)
   * [Alexander Matviychuk](https://github.com/alexmat)
   * [RH12503](https://github.com/RH12503) 
   * [hi019](https://github.com/hi019)
-  
-=======
-  * [Elie Grenon](https://github.com/DrunkenPoney)
->>>>>>> 8ddc3e95
+  